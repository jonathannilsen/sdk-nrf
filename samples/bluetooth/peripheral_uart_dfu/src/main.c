#include <zephyr.h>
#include <sys/crc.h>
#include <sys/printk.h>
#include <string.h>
#include <uart_dfu.h>
#include <uart_dfu_target_server.h>

<<<<<<< HEAD
#include <bluetooth/bluetooth.h>
#include <bluetooth/conn.h>
=======
static struct uart_dfu_target_server target_server;

LOG_MODULE_REGISTER(peripheral_uart_dfu, LOG_LEVEL_DBG);
>>>>>>> ae3c7cfe

#include "sfts.h"

#define RETURN_ON_ERROR(_err, _msg)		\
if (_err) {					\
	printk("%s (err %d)\n", _msg, _err);	\
	return;					\
}


static u32_t current_crc;
static const struct bt_data ad[] = {
	BT_DATA_BYTES(BT_DATA_FLAGS, (BT_LE_AD_GENERAL | BT_LE_AD_NO_BREDR)),
	BT_DATA_BYTES(BT_DATA_UUID128_ALL, SFTS_UUID_SERVICE),
};

int on_sfts_new(struct bt_conn *conn, const u32_t file_size)
{
<<<<<<< HEAD
	printk("New file with size: %u\n", file_size);

	current_crc = 0;
	return 0;
}

int on_sfts_data(struct bt_conn *conn, const u8_t *data, u16_t len)
{
	printk("Received %u bytes: ", len);
	for (u16_t i = 0; i < len; i++) {
		printk("%02X", data[i]);
	}
	printk("\n");

	current_crc = crc32_ieee_update(current_crc, data, len);
	return 0;
}

int on_sfts_complete(struct bt_conn *conn, const u32_t crc)
{
	/* TODO should compute CRC based on what's written to flash */
	if (current_crc == crc) {
		printk("CRC OK - Transfer complete\n");
		return 0;
=======
	int err_code;

	LOG_INF("Initializing peripheral_uart_dfu.");

	err_code = uart_dfu_target_server_init(&target_server, 0);
	if (err_code != 0)
	{
		LOG_ERR("Failed to initialize UART DFU server.");
		return;
	}

	err_code = uart_dfu_target_server_enable(&target_server);
	if (err_code != 0)
	{
		LOG_ERR("Failed to enable UART DFU server.");
		return;
>>>>>>> ae3c7cfe
	}
	printk("CRC error: received %08x, computed %08x\n", crc, current_crc);
	return -EFAULT;
}

<<<<<<< HEAD
void on_sfts_abort(struct bt_conn *conn)
{
	printk("Transfer aborted\n");
}

static const struct bt_gatt_stfs_cb stfs_callbacks = {
	.new_cb = on_sfts_new,
	.data_cb = on_sfts_data,
	.complete_cb = on_sfts_complete,
	.abort_cb = on_sfts_abort,
};


void main(void)
{
	printk("Starting Peripheral UART DFU example\n");

	RETURN_ON_ERROR(bt_enable(NULL),
			"Bluetooth enabling failed");
	RETURN_ON_ERROR(bt_gatt_stfs_init(&stfs_callbacks),
			"Service initialization failed");

	printk("Bluetooth initialized\n");

	RETURN_ON_ERROR(uart_dfu_init(),
			"Failed to initialize UART DFU");
	RETURN_ON_ERROR(uart_dfu_target_server_init(),
			"Failed to initialize UART DFU server");
	RETURN_ON_ERROR(uart_dfu_target_server_enable(),
			"Failed to enable UART DFU server");

	printk("UART DFU server enabled\n");

	RETURN_ON_ERROR(bt_le_adv_start(BT_LE_ADV_CONN_NAME, ad,
					ARRAY_SIZE(ad), NULL, 0),
			"Advertising failed to start");

	printk("Advertising successfully started\n");
=======
	LOG_INF("Sample started.");
>>>>>>> ae3c7cfe
}<|MERGE_RESOLUTION|>--- conflicted
+++ resolved
@@ -4,22 +4,14 @@
 #include <string.h>
 #include <uart_dfu.h>
 #include <uart_dfu_target_server.h>
-
-<<<<<<< HEAD
 #include <bluetooth/bluetooth.h>
 #include <bluetooth/conn.h>
-=======
-static struct uart_dfu_target_server target_server;
-
-LOG_MODULE_REGISTER(peripheral_uart_dfu, LOG_LEVEL_DBG);
->>>>>>> ae3c7cfe
-
 #include "sfts.h"
 
-#define RETURN_ON_ERROR(_err, _msg)		\
-if (_err) {					\
-	printk("%s (err %d)\n", _msg, _err);	\
-	return;					\
+#define RETURN_ON_ERROR(_err, _msg)			\
+if (_err) {									\
+	LOG_ERR("%s (err %d)\n", _msg, _err);	\
+	return;									\
 }
 
 
@@ -29,9 +21,13 @@
 	BT_DATA_BYTES(BT_DATA_UUID128_ALL, SFTS_UUID_SERVICE),
 };
 
+static struct uart_dfu_target_server target_server;
+
+LOG_MODULE_REGISTER(peripheral_uart_dfu, LOG_LEVEL_DBG);
+
+
 int on_sfts_new(struct bt_conn *conn, const u32_t file_size)
 {
-<<<<<<< HEAD
 	printk("New file with size: %u\n", file_size);
 
 	current_crc = 0;
@@ -56,30 +52,11 @@
 	if (current_crc == crc) {
 		printk("CRC OK - Transfer complete\n");
 		return 0;
-=======
-	int err_code;
-
-	LOG_INF("Initializing peripheral_uart_dfu.");
-
-	err_code = uart_dfu_target_server_init(&target_server, 0);
-	if (err_code != 0)
-	{
-		LOG_ERR("Failed to initialize UART DFU server.");
-		return;
-	}
-
-	err_code = uart_dfu_target_server_enable(&target_server);
-	if (err_code != 0)
-	{
-		LOG_ERR("Failed to enable UART DFU server.");
-		return;
->>>>>>> ae3c7cfe
 	}
 	printk("CRC error: received %08x, computed %08x\n", crc, current_crc);
 	return -EFAULT;
 }
 
-<<<<<<< HEAD
 void on_sfts_abort(struct bt_conn *conn)
 {
 	printk("Transfer aborted\n");
@@ -104,11 +81,9 @@
 
 	printk("Bluetooth initialized\n");
 
-	RETURN_ON_ERROR(uart_dfu_init(),
-			"Failed to initialize UART DFU");
-	RETURN_ON_ERROR(uart_dfu_target_server_init(),
+	RETURN_ON_ERROR(uart_dfu_target_server_init(&target_server, 0),
 			"Failed to initialize UART DFU server");
-	RETURN_ON_ERROR(uart_dfu_target_server_enable(),
+	RETURN_ON_ERROR(uart_dfu_target_server_enable(&target_server),
 			"Failed to enable UART DFU server");
 
 	printk("UART DFU server enabled\n");
@@ -118,7 +93,4 @@
 			"Advertising failed to start");
 
 	printk("Advertising successfully started\n");
-=======
-	LOG_INF("Sample started.");
->>>>>>> ae3c7cfe
 }