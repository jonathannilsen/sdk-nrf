--- conflicted
+++ resolved
@@ -4,7 +4,6 @@
 # SPDX-License-Identifier: LicenseRef-BSD-5-Clause-Nordic
 #
 
-<<<<<<< HEAD
 menu "HTTP/UART application update sample"
 
 config DOWNLOAD_HOST
@@ -18,7 +17,7 @@
 	string "The file name of the nRF91 firmware image."
 
 config DOWNLOAD_NRF52_FILE
-    string "The file name of the nRF52 firmware image."
+	string "The file name of the nRF52 firmware image."
 
 config APPLICATION_VERSION
 	int "Application version"
@@ -31,31 +30,6 @@
 
 endmenu
 
-=======
-# menu "nRF9160 DK UART DFU nRF91 sample"
-# 
-# config DOWNLOAD_HOST
-# 	string "Download host name"
-# 
-# config DOWNLOAD_PORT
-# 	int "Download host port number. Set to 0 to use default HTTP/HTTPS port."
-# 	default 0
-# 
-# config DOWNLOAD_FILE
-# 	string "The file to download"
-# 
-# config APPLICATION_VERSION
-# 	int "Application version"
-# 	default 1
-# 
-# config USE_HTTPS
-# 	bool
-# 	prompt "Use HTTPS for download"
-# 	depends on DOWNLOAD_CLIENT_TLS
-# 
-# endmenu
-# 
->>>>>>> 215b7630
 menu "Zephyr Kernel"
 source "Kconfig.zephyr"
 endmenu